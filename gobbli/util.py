import distutils.file_util
import enum
import gzip
import io
import json
import logging
import os
import random
import shutil
import tarfile
import tempfile
import uuid
import zipfile
from pathlib import Path
from typing import Any, Container, Dict, Iterator, List, Optional, TypeVar

import pandas as pd
import requests

LOGGER = logging.getLogger(__name__)


def default_gobbli_dir() -> Path:
    """
    Returns:
      The default directory to be used to store gobbli data if there's no user-specified
      default.
    """
    return Path.home() / ".gobbli"


def gobbli_dir() -> Path:
    """
    Returns:
      The directory used to store gobbli data.  Can be overridden using the `GOBBLI_DIR`
      environment variable.
    """
    gobbli_dir = Path(os.getenv("GOBBLI_DIR", str(default_gobbli_dir())))
    gobbli_dir.mkdir(parents=True, exist_ok=True)
    return gobbli_dir


def pred_prob_to_pred_label(y_pred_proba: pd.DataFrame) -> List[str]:
    """
    Convert a dataframe of predicted probabilities (shape (n_samples, n_classes)) to
    a list of predicted classes.
    """
    return y_pred_proba.idxmax(axis=1).tolist()


def truncate_text(text: str, length: int) -> str:
    """
    Truncate the text to the given length.  Append an ellipsis to make it clear the
    text was truncated.

    Args:
      text: The text to truncate.
      length: Maximum length of the truncated text.

    Returns:
      The truncated text.
    """
    truncated = text[:length]
    if len(truncated) < len(text):
        truncated += "..."
    return truncated


def assert_type(name: str, val: Any, cls: Any):
    """
    Raise an informative error if the passed value isn't of the given type.

    Args:
      name: User-friendly name of the value to be printed in an exception if raised.
      val: The value to check type of.
      cls: The type to compare the value's type against.
    """
    if not isinstance(val, cls):
        raise TypeError(f"{name} must be type '{cls.__name__}'; got '{type(val)}'")


def assert_in(name: str, val: Any, container: Container):
    """
    Raise an informative error if the passed value isn't in the given container.

    Args:
      name: User-friendly name of the value to be printed in an exception if raised.
      val: The value to check for membership in the container.
      container: The container that should contain the value.
    """
    if val not in container:
        raise ValueError(f"invalid {name} '{val}'; valid values are {container}")


def generate_uuid() -> str:
    """
    Generate a universally unique ID to be used for randomly naming directories,
    models, tasks, etc.
    """
    return uuid.uuid4().hex


def download_dir() -> Path:
    """
    Returns:
      The directory used to store gobbli downloaded files.
    """
    download_dir = gobbli_dir() / "download"
    download_dir.mkdir(parents=True, exist_ok=True)
    return download_dir


def escape_line_delimited_text(text: str) -> str:
    """
    Convert a single text possibly containing newlines and other troublesome whitespace
    into a string suitable for writing and reading to a file where newlines will
    divide up the texts.

    Args:
      text: The text to convert.

    Returns:
      The text with newlines and whitespace taken care of.
    """
    return text.replace("\n", " ").strip()


def escape_line_delimited_texts(texts: List[str]) -> str:
    """
    Convert a list of texts possibly containing newlines and other troublesome whitespace
    into a string suitable for writing and reading to a file where newlines
    will divide up the texts.

    Args:
      texts: The list of texts to convert.

    Returns:
      The newline-delimited string.
    """
    clean_texts = [escape_line_delimited_text(text) for text in texts]
    return "\n".join(clean_texts)


def is_dir_empty(dir_path: Path) -> bool:
    """
    Determine whether a given directory is empty.  Assumes the directory exists.

    Args:
      dir_path: The directory to check for emptiness.

    Returns:
      :obj:`True` if the directory is empty, otherwise :obj:`False`.
    """
    empty = True
    for child in dir_path.iterdir():
        empty = False
        break
    return empty


def write_metadata(metadata: Dict[str, Any], file_path: Path):
    """
    Write some JSON-formatted metadata to the given file path,
    formatted appropriately for human consumption.

    Args:
      metadata: The valid JSON metadata to write.  Nesting is allowed, but
        ensure all types in the structure are JSON-serializable.
      file_path: The path to write the metadata to.
    """
    with file_path.open("w") as f:
        json.dump(metadata, f, indent=4)


def read_metadata(file_path: Path) -> Dict[str, Any]:
    """
    Read JSON-formatted metadata from the given file path.

    Args:
      file_path: The path to read JSON metadata from.

    Returns:
      The JSON object read from the file.
    """
    with file_path.open("r") as f:
        return json.load(f)


def format_duration(seconds: float) -> str:
    """
    Nicely format a given duration in seconds.

    Args:
      seconds: The duration to format, in seconds.

    Returns:
      The duration formatted as a string with unit of measurement appended.
    """
    return f"{seconds:.2f} sec"


def copy_file(src_path: Path, dest_path: Path) -> bool:
    """
    Copy a file from the source to destination.  Be smart -- only copy if
    the source is newer than the destination.

    Args:
      src_path: The path to the source file.
      dest_path: The path to the destination where the source should be copied.

    Returns:
      True if the file was copied, otherwise False if the destination was already
      up to date.
    """
    _, copied = distutils.file_util.copy_file(
        str(src_path), str(dest_path), update=True
    )
    return copied == 1


def download_file(url: str, filename: Optional[str] = None) -> Path:
    """
    Save a file in the gobbli download directory if it doesn't already exist there.
    Stream the download to avoid running out of memory.

    Args:
      url: URL for the file.
      filename: If passed, use this as the filename instead of the best-effort one
        determined from the URL.

    Returns:
      The path to the downloaded file.
    """
    if filename is None:
        # Kind of hacky... pull out the last path component as the filename and strip
        # a trailing query, if any
        local_filename = url.split("/")[-1]

        try:
            query_start_ndx = local_filename.index("?")
        except ValueError:
            query_start_ndx = -1

        if query_start_ndx != -1:
            local_filename = local_filename[:query_start_ndx]
    else:
        local_filename = filename

    local_filepath = download_dir() / local_filename

    if local_filepath.exists():
        LOGGER.debug(f"Download for URL '{url}' already exists at '{local_filepath}'")
        return local_filepath

    LOGGER.debug(f"Downloading URL '{url}' to '{local_filepath}'")
    try:
        with requests.get(url, stream=True) as r:
            with open(local_filepath, "wb") as f:
                shutil.copyfileobj(r.raw, f)
    except Exception:
        # Don't leave the file in a partially downloaded state
        local_filepath.unlink()
        LOGGER.debug(f"Removed partially downloaded file at '{local_filepath}'")
        raise

    return local_filepath


def _extract_tar_junk_path(tarfile_obj: tarfile.TarFile, archive_extract_dir: Path):
    """
    Extract a tarfile while flattening any directory hierarchy
    in the archive.
    """
    for member in tarfile_obj.getmembers():
        if member.isdir():
            # Skip directories
            continue
        # Remove the directory hierarchy from the file
        member.name = Path(member.name).name
        output_file = archive_extract_dir / member.name
        LOGGER.debug(f"Extracting member '{member.name}' to '{output_file}'")
        tarfile_obj.extract(member, path=archive_extract_dir)


def _extract_zip_junk_path(zipfile_obj: zipfile.ZipFile, archive_extract_dir: Path):
    """
    Extract a zip file while flattening any directory hierarchy in the archive.
    """
    for member in zipfile_obj.infolist():
        if member.is_dir():
            # Skip directories
            continue
        member_name = Path(member.filename).name
        output_file = archive_extract_dir / member_name
        LOGGER.debug(f"Extracting member '{member_name}' to '{output_file}'")
        with zipfile_obj.open(member, "r") as f:
            with output_file.open("wb") as f_out:
                shutil.copyfileobj(f, f_out)


_SUPPORTED_ARCHIVE_EXTENSIONS = (".gz", ".zip")


def is_archive(filepath: Path) -> bool:
    """
    Args:
      filepath: Path to a file.

    Returns:
      Whether the file is an archive supported by :func:`extract_archive`.
    """
    for ext in _SUPPORTED_ARCHIVE_EXTENSIONS:
        if filepath.name.endswith(ext):
            return True
    return False


def extract_archive(
    archive_path: Path, archive_extract_dir: Path, junk_paths: bool = False
):
    """
    Extract an archive to the given directory.

    Args:
      archive_path: Path to the archive file.
      archive_extract_dir: Extract the archive to this directory.
      junk_paths: If True, disregard the archive's internal directory hierarchy
        and extract all files directly to the output directory.

    Returns:
      Path to the directory containing the extracted file contents.
    """
    LOGGER.debug(f"Extracting archive '{archive_path}'")
    archive_extract_dir.mkdir(exist_ok=True, parents=True)

    if archive_path.name.endswith(".tar.gz"):
        with tarfile.open(archive_path, "r:gz") as archive_tar:
            if junk_paths:
                _extract_tar_junk_path(archive_tar, archive_extract_dir)
            else:
                LOGGER.debug(f"Extracting all members to '{archive_extract_dir}'")
                archive_tar.extractall(archive_extract_dir)

    elif archive_path.name.endswith(".gz"):
        LOGGER.debug(f"Extracting gzipped file to '{archive_extract_dir}'")
        with gzip.open(archive_path, "rb") as archive_gz:
            # Strip the trailing '.gz' and use the original filename as the new filename
            with open(archive_extract_dir / archive_path.name[:-3], "wb") as f:
                shutil.copyfileobj(archive_gz, f)

    elif archive_path.name.endswith(".zip"):
        with zipfile.ZipFile(archive_path, "r") as archive_zip:
            if junk_paths:
                _extract_zip_junk_path(archive_zip, archive_extract_dir)
            else:
                LOGGER.debug(f"Extracting all members to '{archive_extract_dir}'")
                archive_zip.extractall(archive_extract_dir)
    else:
        raise ValueError(f"Unsupported archive file: {archive_path}")

    return archive_extract_dir


def download_archive(
    archive_url: str,
    archive_extract_dir: Path,
    junk_paths: bool = False,
    filename: Optional[str] = None,
) -> Path:
    """
    Save an archive in the given directory and extract its contents.  Automatically
    retry the download once if the file comes back corrupted (in case it's left over
    from a partial download that was cancelled before).

    Args:
      archive_url: URL for the archive.
      archive_extract_dir: Download the archive and extract it to this directory.
      junk_paths: If True, disregard the archive's internal directory hierarchy
        and extract all files directly to the output directory.
      filename: If given, store the downloaded file under this name instead of
        one automatically inferred from the URL.

    Returns:
      Path to the directory containing the extracted file contents.
    """
    download_path = download_file(archive_url, filename=filename)
    try:
        return extract_archive(
            download_path, archive_extract_dir, junk_paths=junk_paths
        )
    except (zipfile.BadZipFile, tarfile.ReadError, OSError, EOFError):
        LOGGER.warning(
            f"Downloaded archive at '{download_path}' is corrupted.  Retrying..."
        )
        download_path.unlink()
        download_path = download_file(archive_url, filename=filename)
        return extract_archive(
            download_path, archive_extract_dir, junk_paths=junk_paths
        )


def dir_to_blob(dir_path: Path) -> bytes:
    """
    Archive a directory and save it as a blob in-memory.
    Useful for storing a directory's contents in an in-memory object store.
    Use compression to reduce file size.  Extract with :func:`blob_to_dir`.

    Args:
      dir_path: Path to the directory to be archived.

    Returns:
      The compressed directory as a binary buffer.
    """
    blob = io.BytesIO()
    with tarfile.open(fileobj=blob, mode="w:gz") as archive:
        # Set arcname=. to ensure the files will be extracted properly
        # using relative paths
        archive.add(str(dir_path), arcname=".", recursive=True)

    # Seek the beginning of the buffer so we read the whole thing
    blob.seek(0)
    return blob.getvalue()


def blob_to_dir(blob: bytes, dir_path: Path):
    """
    Extract the given blob (assumed to be a compressed directory
    created by :func:`dir_to_blob`) to the given directory.

    Args:
      blob: The compressed directory as a binary buffer.
      dir_path: Path to extract the directory to.
    """
    with tarfile.open(fileobj=io.BytesIO(blob), mode="r:gz") as archive:
        archive.extractall(dir_path)


<<<<<<< HEAD
T1 = TypeVar("T1")
T2 = TypeVar("T2")


def shuffle_together(l1: List[T1], l2: List[T2], seed: Optional[int] = None):
    """
    Shuffle two lists together, so their order is random but the individual
    elements still correspond.  Ex. shuffle a list of texts and a list of labels
    so the labels still correspond correctly to the texts.  The lists are shuffled in-place.

    The lists must be the same length for this to make sense.

    Args:
      l1: The first list to be shuffled.
      l2: The second list to be shuffled.
      seed: Seed for the random number generator, if any
    """
    if not len(l1) == len(l2):
        raise ValueError("Lists have unequal length.")
    if len(l1) == 0:
        return

    zipped = list(zip(l1, l2))
    if seed is not None:
        random.seed(seed)
    random.shuffle(zipped)
    l1[:], l2[:] = zip(*zipped)
=======
def _train_sentencepiece(spm: Any, texts: List[str], model_path: Path, vocab_size: int):
    """
    Train a Sentencepiece model on the given data and save it to the given
    location.

    Args:
      spm: Imported sentencepiece module
      texts: Data to train on.
      model_path: Path to write the trained model to.
      vocab_size: Size of the vocabulary for the model to train.
    """
    with tempfile.NamedTemporaryFile(mode="w") as f:
        f.write("\n".join(texts))
        f.flush()

        # log levels:
        # https://github.com/google/sentencepiece/blob/d4dd947fe71c4fa4ee24ad8297beee32887d8828/src/common.h#L132
        # Default is waaay too chatty
        spm.SentencePieceTrainer.train(
            f"--input={f.name} --model_prefix={model_path} --vocab_size={vocab_size} --minloglevel=2"
        )
>>>>>>> e5ce5edc


@enum.unique
class TokenizeMethod(enum.Enum):
    """
    Enum describing the different canned tokenization methods gobbli supports.
    Processes requiring tokenization should generally allow a user to pass in
    a custom tokenization function if their needs aren't met by one of these.

    Attributes:
      SPLIT: Naive tokenization based on whitespace.  Probably only useful for testing.
        Tokens will be lowercased.
      SPACY: Simple tokenization using spaCy's English language model.
        Tokens will be lowercased, and non-alphabetic tokens will be filtered out.
      SENTENCEPIECE: `SentencePiece <https://github.com/google/sentencepiece>`__-based tokenization.
    """

    SPLIT = "split"
    SPACY = "spacy"
    SENTENCEPIECE = "sentencepiece"


def tokenize(
    method: TokenizeMethod,
    texts: List[str],
    model_path: Optional[Path] = None,
    vocab_size: int = 2000,
) -> List[List[str]]:
    """
    Tokenize a list of texts using a predefined method.

    Args:
      texts: Texts to tokenize.
      method: The type of tokenization to apply.
      model_path: Path to save a trained model to.  Required if the tokenization method
        requires training a model; otherwise ignored.  If the model doesn't exist, it will
        be trained; if it does, the trained model will be reused.
      vocab_size: Number of terms in the vocabulary for tokenization methods with a fixed
        vocabulary size. You may need to lower this if you get tokenization errors or
        raise it if your texts have a very diverse vocabulary.
    Returns:
      List of tokenized texts.
    """
    if method == TokenizeMethod.SPLIT:
        return [[tok.lower() for tok in text.split()] for text in texts]
    elif method == TokenizeMethod.SPACY:
        try:
            from spacy.lang.en import English
        except ImportError:
            raise ImportError(
                "spaCy tokenization method requires spaCy and an english language "
                "model to be installed."
            )
        nlp = English()
        tokenizer = nlp.Defaults.create_tokenizer(nlp)
        processed_texts = []
        for doc in tokenizer.pipe(texts):
            processed_texts.append([tok.lower_ for tok in doc if tok.is_alpha])
        return processed_texts
    elif method == TokenizeMethod.SENTENCEPIECE:
        try:
            import sentencepiece as spm
        except ImportError:
            raise ImportError(
                "SentencePiece tokenization requires the sentencepiece module "
                "to be installed."
            )
        # Train only if the model file path doesn't already exist
        # If we weren't given a path to save to, just make a temp file which will
        # be discarded after the run
        sp = spm.SentencePieceProcessor()
        if model_path is None:
            with tempfile.TemporaryDirectory() as temp_model_dir:
                temp_model_path = Path(temp_model_dir) / "temp"
                _train_sentencepiece(spm, texts, temp_model_path, vocab_size)
                # Have to add the extension here for sentencepiece to find the model
                sp.load(f"{temp_model_path}.model")
                return [sp.encode_as_pieces(text) for text in texts]
        else:
            model_file_path = Path(f"{model_path}.model")

            if not model_file_path.exists():
                _train_sentencepiece(spm, texts, model_path, vocab_size)
            sp.load(str(model_file_path))
            return [sp.encode_as_pieces(text) for text in texts]
    else:
        raise ValueError(f"Unsupported tokenization method '{method}'.")


def detokenize(
    method: TokenizeMethod,
    all_tokens: Iterator[List[str]],
    model_path: Optional[Path] = None,
) -> List[str]:
    """
    Detokenize a nested list of tokens into a list of strings, assuming
    they were created using the given predefined method.

    Args:
      method: The type of tokenization to reverse.
      tokens: The nested list of tokens to detokenize.
      model_path: Path to load a trained model from.  Required if the tokenization method
        requires training a model; otherwise ignored.
    Returns:
      List of texts.
    """
    if method in (TokenizeMethod.SPLIT, TokenizeMethod.SPACY):
        # TODO can this be better?
        return [" ".join(tokens) for tokens in all_tokens]
    elif method == TokenizeMethod.SENTENCEPIECE:
        try:
            import sentencepiece as spm
        except ImportError:
            raise ImportError(
                "SentencePiece detokenization requires the sentencepiece module "
                "to be installed."
            )
        sp = spm.SentencePieceProcessor()
        sp.load(f"{model_path}.model")
        return [sp.decode_pieces(tokens) for tokens in all_tokens]
    else:
        raise ValueError(f"Unsupported tokenization method '{method}'.")<|MERGE_RESOLUTION|>--- conflicted
+++ resolved
@@ -435,7 +435,6 @@
         archive.extractall(dir_path)
 
 
-<<<<<<< HEAD
 T1 = TypeVar("T1")
 T2 = TypeVar("T2")
 
@@ -463,7 +462,8 @@
         random.seed(seed)
     random.shuffle(zipped)
     l1[:], l2[:] = zip(*zipped)
-=======
+
+
 def _train_sentencepiece(spm: Any, texts: List[str], model_path: Path, vocab_size: int):
     """
     Train a Sentencepiece model on the given data and save it to the given
@@ -485,7 +485,6 @@
         spm.SentencePieceTrainer.train(
             f"--input={f.name} --model_prefix={model_path} --vocab_size={vocab_size} --minloglevel=2"
         )
->>>>>>> e5ce5edc
 
 
 @enum.unique
